--- conflicted
+++ resolved
@@ -1,8 +1,4 @@
-<<<<<<< HEAD
-#![feature(placement_in_syntax, attr_literals)]
-=======
 #![feature(attr_literals)]
->>>>>>> 92e4e464
 extern crate light_arena;
 
 use light_arena::MemoryArena;
@@ -121,12 +117,7 @@
 fn placement_alloc() {
     let mut arena = MemoryArena::new(16);
     let allocator = arena.allocator();
-    // This would overflow the stack without proper in-place construction!
-<<<<<<< HEAD
-    let _b = &allocator <- [0u8; 8 * 1024 * 1024];
-=======
     let _b = allocator.alloc([0u8; 8 * 1024 /* * 1024 */]);
->>>>>>> 92e4e464
 }
 
 trait Eval {
